--- conflicted
+++ resolved
@@ -35,15 +35,12 @@
 	command    RedisCommand
 }
 
-<<<<<<< HEAD
+type RedisCommand interface {
+	SetSessionData(key string, value interface{}, expiration time.Duration) *redis.StatusCmd
+}
+
 //SessionHandlerInterface is the interface for the SessionHandler. It is an interface
 //so that it can be mocked for unit tests.
-=======
-type RedisCommand interface {
-	SetSessionData(key string, value interface{}, expiration time.Duration) *redis.StatusCmd
-}
-
->>>>>>> 95d2cb8c
 type SessionHandlerInterface interface {
 	ValidateSession() error
 	InitCache() error
@@ -111,13 +108,6 @@
 func (s *Store) Store() error {
 
 	log.Info("Attempting to store session with the following data: ", s.Data)
-
-<<<<<<< HEAD
-	s.initSessionHandler()
-=======
-	s.initEncoder()
-	//s.initSessionHandler()
->>>>>>> 95d2cb8c
 
 	if err := s.SessionHandler.ValidateSession(); err != nil {
 		log.Error(err)
@@ -418,16 +408,7 @@
 	return b64EncodedData, nil
 }
 
-<<<<<<< HEAD
-func (s *Store) initSessionHandler() {
-=======
-func (s *Store) initEncoder() {
-	var encodingInterface EncodingInterface = Encoder{}
-	s.Encoder = encodingInterface
-}
-
 func (s *Store) InitSessionHandler() {
->>>>>>> 95d2cb8c
 	var sessionHandler SessionHandlerInterface = s
 	s.SessionHandler = sessionHandler
 }