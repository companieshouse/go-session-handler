--- conflicted
+++ resolved
@@ -257,19 +257,13 @@
 
 //getStoredSession will get the session from the Cache, and validate it.
 //If it is invalid, it will return an error.
-<<<<<<< HEAD
-func (s *Store) getStoredSession(req *http.Request) ([]byte, error) {
+func (s *Store) getStoredSession(req *http.Request) (string, error) {
 	cache, err := initCache()
 	if err != nil {
-		return nil, err
-	}
-
-	storedSession := cache.getSession(s.ID)
-=======
-func (s *Store) getStoredSession(req *http.Request) (string, error) {
-	cache := s.getRedisClientFromCache()
+		return "", err
+	}
+
 	storedSession, err := cache.getSession(req, s.ID)
->>>>>>> afbb5eb5
 
 	if err != nil {
 		return "", err
@@ -327,10 +321,6 @@
 /*
    CACHE
 */
-
-func (c *Cache) getRedisClient() {
-
-}
 
 // SetRedisClient into the Cache struct
 func (c *Cache) setRedisClient() error {
