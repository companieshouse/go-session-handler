--- conflicted
+++ resolved
@@ -199,15 +199,9 @@
 	return nil
 }
 
-<<<<<<< HEAD
 func (s *Store) GenerateSignature() string {
-	sum := s.Encoder.GenerateSha1Sum([]byte(s.ID + cookieSecretEnv))
-	return s.Encoder.EncodeBase64(sum[:])
-=======
-func (s *Store) generateSignature() string {
 	sum := s.encoder.GenerateSha1Sum([]byte(s.ID + cookieSecretEnv))
 	return s.encoder.EncodeBase64(sum[:])
->>>>>>> 67269c5f
 }
 
 // SetupExpiration will set the 'Expires' variable against the Store
@@ -285,7 +279,7 @@
 		err := errors.New("Cookie signature is less than the desired cookie length")
 		log.InfoR(req, err.Error())
 
-		s.SessionHandler.Clear(req)
+		s.sessionHandler.Clear(req)
 
 		return err
 	}
@@ -301,8 +295,8 @@
 	sig := cookieSignature[signatureStart:len(cookieSignature)]
 
 	//Validate signature is the same
-	if sig != s.SessionHandler.GenerateSignature() {
-		s.SessionHandler.Clear(req)
+	if sig != s.sessionHandler.GenerateSignature() {
+		s.sessionHandler.Clear(req)
 		return
 	}
 }
