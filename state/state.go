/*
Package state contains the go implementation for storing and loading the Session
from the cache.
*/

package state

import (
<<<<<<< HEAD
	"bytes"
	"crypto/rand"
	"encoding/base64"
	"errors"
	"os"
	"strconv"
	"time"

	"github.com/companieshouse/chs.go/log"
	"github.com/vmihailenco/msgpack"
	redis "gopkg.in/redis.v5"
)
=======
	"net/http"

	"github.com/companieshouse/chs.go/log"

	redis "gopkg.in/redis.v5"
)

const cookieName = "__SID"

//Multiples of 3 bytes avoids = padding in base64 string
//7 * 3 bytes = (21/3) * 4 = 28 base64 characters
const idOctets = 7 * 3
const signatureStart = (idOctets * 4) / 3
const signatureLength = 27 //160 bits, base 64 encoded
const cookieValueLength = signatureStart + signatureLength
>>>>>>> 743fbe0e

type Store struct {
	ID      string
	Expires uint64
	Data    map[string]interface{}
}

type Cache struct {
	connection *redis.Client
}

/*
   STORE
*/

//Load is used to try and get a session from the cache. If it succeeds it will
//load the session, otherwise it will return an error.
func (s *Store) Load(req *http.Request) {

	cookie, _ := s.getCookieFromRequest(req)

	s.validateCookieSignature(req, cookie.Value)

}

// Store will take a store struct, validate it, and attempt to save it
func (s *Store) Store() error {
	log.Event("debug", "", s.Data)
	if err := s.validateStore(); err != nil {
		return err
	}

	c := &Cache{}
	if err := c.setRedisClient(); err != nil {
		return err
	}

	if err := c.setSession(s); err != nil {
		return err
	}

	return nil
}

// RegenerateID refreshes the token against the Store struct
func (s *Store) regenerateID() error {
	idOctets, err := strconv.Atoi(os.Getenv("ID_OCTETS"))
	if err != nil {
		return err
	}

	octets := make([]byte, idOctets)

	if _, err := rand.Read(octets); err != nil {
		return err
	}

	s.ID = encodeBase64(octets)
	return nil
}

func (s *Store) generateSignature() {

}

<<<<<<< HEAD
// SetupExpiration will set the 'Expires' variable against the Store
// This should only be called if an expiration is not already set
func (s *Store) setupExpiration() error {
	now := uint64(time.Now().Unix())

	expirationPeriod, err := strconv.ParseUint(os.Getenv("DEFAULT_EXPIRATION"), 0, 64)
	if err != nil {
		return err
	}

	s.Expires = now + expirationPeriod
	s.Data["last_access"] = now
	return nil
}

// ValidateStore will be called to authenticate the session store
func (s *Store) validateStore() error {
	if s.ID == "" {
		if err := s.regenerateID(); err != nil {
			return err
		}
	}

	if s.Expires == 0 {
		if err := s.setupExpiration(); err != nil {
			return err
		}
	}

	if s.Data == nil {
		return errors.New("No session data to store!")
	}

	return nil
=======
//getCookieFromRequest will attempt to pull the Cookie from the request. If err
//is not nil, it will create a new Cookie and return that instead.
func (s *Store) getCookieFromRequest(req *http.Request) (*http.Cookie, error) {

	var cookie *http.Cookie
	var err error

	if cookie, err = req.Cookie(cookieName); err != nil {
		log.InfoR(req, err.Error())
		cookie = &http.Cookie{}
	}

	return cookie, err
}

//validateCookieSignature will try to validate that the length of the Cookie
//value is not equal to the calculated length of the signature
func (s *Store) validateCookieSignature(req *http.Request, cookieSignature string) {

	if len(cookieSignature) != cookieValueLength {
		log.InfoR(req, "Cookie signature is not the correct length")
	}
>>>>>>> 743fbe0e
}

/*
   CACHE
*/

// SetRedisClient into the Cache struct
func (c *Cache) setRedisClient() error {
	client := redis.NewClient(&redis.Options{
		Addr:     "localhost:6379",
		Password: "", // no password set
		DB:       0,  // use default DB
	})

	if _, err := client.Ping().Result(); err != nil {
		return err
	}

	c.connection = client
	return nil
}

func (c *Cache) getSession() {

}

// SetSession will take the valid Store object and save it in Redis
func (c *Cache) setSession(s *Store) error {
	msgpackEncodedData, err := encodeMsgPack(s.Data)
	if err != nil {
		return err
	}
	b64EncodedData := encodeBase64(msgpackEncodedData)

	_, err = c.connection.Set(s.ID, b64EncodedData, 0).Result()
	if err != nil {
		return err
	}

	return nil
}

func (c *Cache) decodeSessionBase64() {

}

// EncodeBase64 takes a byte array and base 64 encodes it
func encodeBase64(bytes []byte) string {
	return base64.StdEncoding.EncodeToString(bytes)
}

func (c *Cache) decodeSessionMsgPack() {

}

// EncodeMsgPack performs message pack encryption
// Currently this takes a map[string]interface{} parameter because we only
// want to message pack encode JSON objects
func encodeMsgPack(data map[string]interface{}) ([]byte, error) {
	var encoded []byte
	encBuf := bytes.NewBuffer(encoded)
	enc := msgpack.NewEncoder(encBuf)

	if err := enc.Encode(data); err != nil {
		return nil, err
	}

	return encBuf.Bytes(), nil
}<|MERGE_RESOLUTION|>--- conflicted
+++ resolved
@@ -6,36 +6,20 @@
 package state
 
 import (
-<<<<<<< HEAD
-	"bytes"
 	"crypto/rand"
-	"encoding/base64"
+	"encoding/json"
 	"errors"
+	"fmt"
+	"net/http"
 	"os"
 	"strconv"
 	"time"
 
 	"github.com/companieshouse/chs.go/log"
-	"github.com/vmihailenco/msgpack"
+	"github.com/companieshouse/go-session-handler/encoding"
+	"github.com/companieshouse/go-session-handler/exception"
 	redis "gopkg.in/redis.v5"
 )
-=======
-	"net/http"
-
-	"github.com/companieshouse/chs.go/log"
-
-	redis "gopkg.in/redis.v5"
-)
-
-const cookieName = "__SID"
-
-//Multiples of 3 bytes avoids = padding in base64 string
-//7 * 3 bytes = (21/3) * 4 = 28 base64 characters
-const idOctets = 7 * 3
-const signatureStart = (idOctets * 4) / 3
-const signatureLength = 27 //160 bits, base 64 encoded
-const cookieValueLength = signatureStart + signatureLength
->>>>>>> 743fbe0e
 
 type Store struct {
 	ID      string
@@ -47,6 +31,9 @@
 	connection *redis.Client
 }
 
+const defaultExpiration = "DEFAULT_EXPIRATION"
+const idOctetsStr = "ID_OCTETS"
+
 /*
    STORE
 */
@@ -63,28 +50,35 @@
 
 // Store will take a store struct, validate it, and attempt to save it
 func (s *Store) Store() error {
-	log.Event("debug", "", s.Data)
+
+	jsonData, _ := json.Marshal(s.Data)
+	log.Info("Attempting to store session with data: " + string(jsonData))
+
 	if err := s.validateStore(); err != nil {
+		log.Error(fmt.Errorf("Error validating store: %s", err))
 		return err
 	}
 
 	c := &Cache{}
 	if err := c.setRedisClient(); err != nil {
+		log.Error(fmt.Errorf("Error connecting to Redis client: %s", err))
 		return err
 	}
 
 	if err := c.setSession(s); err != nil {
-		return err
-	}
-
-	return nil
-}
-
-// RegenerateID refreshes the token against the Store struct
+		log.Error(fmt.Errorf("Error setting session data: %s", err))
+		return err
+	}
+
+	log.Info("Session data successfully stored with ID: " + s.ID)
+	return nil
+}
+
+// regenerateID refreshes the token against the Store struct
 func (s *Store) regenerateID() error {
-	idOctets, err := strconv.Atoi(os.Getenv("ID_OCTETS"))
-	if err != nil {
-		return err
+	idOctets, err := strconv.Atoi(os.Getenv(idOctetsStr))
+	if err != nil {
+		return exception.EnvironmentVariableMissingException(idOctetsStr)
 	}
 
 	octets := make([]byte, idOctets)
@@ -93,7 +87,7 @@
 		return err
 	}
 
-	s.ID = encodeBase64(octets)
+	s.ID = encoding.EncodeBase64(octets)
 	return nil
 }
 
@@ -101,24 +95,29 @@
 
 }
 
-<<<<<<< HEAD
-// SetupExpiration will set the 'Expires' variable against the Store
+// setupExpiration will set the 'Expires' variable against the Store
 // This should only be called if an expiration is not already set
 func (s *Store) setupExpiration() error {
+
 	now := uint64(time.Now().Unix())
 
-	expirationPeriod, err := strconv.ParseUint(os.Getenv("DEFAULT_EXPIRATION"), 0, 64)
-	if err != nil {
-		return err
+	expirationPeriod, err := strconv.ParseUint(os.Getenv(defaultExpiration), 0, 64)
+	if err != nil {
+		return exception.EnvironmentVariableMissingException(defaultExpiration)
 	}
 
 	s.Expires = now + expirationPeriod
-	s.Data["last_access"] = now
-	return nil
-}
-
-// ValidateStore will be called to authenticate the session store
+
+	if s.Data != nil {
+		s.Data["last_access"] = now
+	}
+
+	return nil
+}
+
+// validateStore will be called to authenticate the session store
 func (s *Store) validateStore() error {
+
 	if s.ID == "" {
 		if err := s.regenerateID(); err != nil {
 			return err
@@ -136,7 +135,8 @@
 	}
 
 	return nil
-=======
+}
+
 //getCookieFromRequest will attempt to pull the Cookie from the request. If err
 //is not nil, it will create a new Cookie and return that instead.
 func (s *Store) getCookieFromRequest(req *http.Request) (*http.Cookie, error) {
@@ -144,6 +144,8 @@
 	var cookie *http.Cookie
 	var err error
 
+	cookieName := os.Getenv("COOKIE_NAME")
+
 	if cookie, err = req.Cookie(cookieName); err != nil {
 		log.InfoR(req, err.Error())
 		cookie = &http.Cookie{}
@@ -156,10 +158,14 @@
 //value is not equal to the calculated length of the signature
 func (s *Store) validateCookieSignature(req *http.Request, cookieSignature string) {
 
+	cookieValueLength, err := strconv.Atoi(os.Getenv("ID_LENGTH"))
+	if err != nil {
+		log.Error(exception.EnvironmentVariableMissingException("ID_LENGTH"))
+	}
+
 	if len(cookieSignature) != cookieValueLength {
 		log.InfoR(req, "Cookie signature is not the correct length")
 	}
->>>>>>> 743fbe0e
 }
 
 /*
@@ -188,11 +194,11 @@
 
 // SetSession will take the valid Store object and save it in Redis
 func (c *Cache) setSession(s *Store) error {
-	msgpackEncodedData, err := encodeMsgPack(s.Data)
-	if err != nil {
-		return err
-	}
-	b64EncodedData := encodeBase64(msgpackEncodedData)
+	msgpackEncodedData, err := encoding.EncodeMsgPack(s.Data)
+	if err != nil {
+		return err
+	}
+	b64EncodedData := encoding.EncodeBase64(msgpackEncodedData)
 
 	_, err = c.connection.Set(s.ID, b64EncodedData, 0).Result()
 	if err != nil {
@@ -200,32 +206,4 @@
 	}
 
 	return nil
-}
-
-func (c *Cache) decodeSessionBase64() {
-
-}
-
-// EncodeBase64 takes a byte array and base 64 encodes it
-func encodeBase64(bytes []byte) string {
-	return base64.StdEncoding.EncodeToString(bytes)
-}
-
-func (c *Cache) decodeSessionMsgPack() {
-
-}
-
-// EncodeMsgPack performs message pack encryption
-// Currently this takes a map[string]interface{} parameter because we only
-// want to message pack encode JSON objects
-func encodeMsgPack(data map[string]interface{}) ([]byte, error) {
-	var encoded []byte
-	encBuf := bytes.NewBuffer(encoded)
-	enc := msgpack.NewEncoder(encBuf)
-
-	if err := enc.Encode(data); err != nil {
-		return nil, err
-	}
-
-	return encBuf.Bytes(), nil
 }